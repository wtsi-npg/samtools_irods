--- conflicted
+++ resolved
@@ -730,7 +730,7 @@
 {
 	FILE* to = error ? stderr : stdout;
 	
-	fprintf(to, "Usage:   samtools merge [-nr] [-h inh.sam] <out.bam> <in1.bam> <in2.bam> [...]\n\n");
+	fprintf(to, "Usage:   samtools merge [-nurlf] [-h inh.sam] [-b <bamlist.fofn>] <out.bam> <in1.bam> <in2.bam> [<in3.bam> ... <inN.bam>]\n\n");
 	fprintf(to, "Options: -n       sort by read names\n");
 	fprintf(to, "         -r       attach RG tag (inferred from file names)\n");
 	fprintf(to, "         -u       uncompressed BAM output\n");
@@ -793,30 +793,9 @@
 		}
 		}
 	}
-<<<<<<< HEAD
 	if ( argc - optind < 1 ) {
 		fprintf(stderr, "You must at least specify the output file.\n");
 		usage(true);
-=======
-	srand48(random_seed);
-	if (optind>=argc || (!file_list && optind + 2 >= argc)) {
-		fprintf(stderr, "\n");
-		fprintf(stderr, "Usage:   samtools merge [-nur1f] [-h inh.sam] <out.bam> <in1.bam> <in2.bam> [...]\n\n");
-		fprintf(stderr, "         samtools merge [-nur1f] [-h inh.sam] -b <list> <out.bam>\n\n");
-		fprintf(stderr, "Options: -n       sort by read names\n");
-		fprintf(stderr, "         -r       attach RG tag (inferred from file names)\n");
-		fprintf(stderr, "         -u       uncompressed BAM output\n");
-		fprintf(stderr, "         -f       overwrite the output BAM if exist\n");
-		fprintf(stderr, "         -1       compress level 1\n");
-		fprintf(stderr, "         -l INT   compression level, from 0 to 9 [-1]\n");
-		fprintf(stderr, "         -@ INT   number of BAM compression threads [0]\n");
-		fprintf(stderr, "         -R STR   merge file in the specified region STR [all]\n");
-		fprintf(stderr, "         -h FILE  copy the header in FILE to <out.bam> [in1.bam]\n");
-		fprintf(stderr, "         -c       combine RG tags with colliding IDs rather than amending them\n");
-		fprintf(stderr, "         -p       combine PG tags with colliding IDs rather than amending them\n");
-		fprintf(stderr, "         -s VALUE override random seed\n");
-		fprintf(stderr, "         -b FILE  list of input BAM filenames, one per line [null]\n\n");
->>>>>>> 6f42bf57
 		return 1;
 	}
 	
