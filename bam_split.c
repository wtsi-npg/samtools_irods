/*  bam_split.c -- split subcommand.

    Copyright (C) 2013-2015 Genome Research Ltd.

    Author: Martin Pollard <mp15@sanger.ac.uk>

Permission is hereby granted, free of charge, to any person obtaining a copy
of this software and associated documentation files (the "Software"), to deal
in the Software without restriction, including without limitation the rights
to use, copy, modify, merge, publish, distribute, sublicense, and/or sell
copies of the Software, and to permit persons to whom the Software is
furnished to do so, subject to the following conditions:

The above copyright notice and this permission notice shall be included in
all copies or substantial portions of the Software.

THE SOFTWARE IS PROVIDED "AS IS", WITHOUT WARRANTY OF ANY KIND, EXPRESS OR
IMPLIED, INCLUDING BUT NOT LIMITED TO THE WARRANTIES OF MERCHANTABILITY,
FITNESS FOR A PARTICULAR PURPOSE AND NONINFRINGEMENT. IN NO EVENT SHALL
THE AUTHORS OR COPYRIGHT HOLDERS BE LIABLE FOR ANY CLAIM, DAMAGES OR OTHER
LIABILITY, WHETHER IN AN ACTION OF CONTRACT, TORT OR OTHERWISE, ARISING
FROM, OUT OF OR IN CONNECTION WITH THE SOFTWARE OR THE USE OR OTHER
DEALINGS IN THE SOFTWARE.  */

#include <config.h>

#include <htslib/sam.h>
#include <string.h>
#include <stdio.h>
#include <stdlib.h>
#include <stdbool.h>
#include <limits.h>
#include <unistd.h>
#include <regex.h>
#include <htslib/khash.h>
#include <htslib/kstring.h>
#include <htslib/cram.h>
#include "samtools.h"
#include "sam_opts.h"


KHASH_MAP_INIT_STR(c2i, int)

struct parsed_opts {
    char* merged_input_name;
    char* unaccounted_header_name;
    char* unaccounted_name;
    char* output_format_string;
    bool verbose;
    sam_global_args ga;
};

typedef struct parsed_opts parsed_opts_t;

struct state {
    samFile* merged_input_file;
    bam_hdr_t* merged_input_header;
    samFile* unaccounted_file;
    bam_hdr_t* unaccounted_header;
    size_t output_count;
    char** rg_id;
    char **rg_output_file_name;
    samFile** rg_output_file;
    bam_hdr_t** rg_output_header;
    kh_c2i_t* rg_hash;
};

typedef struct state state_t;

static int cleanup_state(state_t* status, bool check_close);
static void cleanup_opts(parsed_opts_t* opts);

static void usage(FILE *write_to)
{
    fprintf(write_to,
"Usage: samtools split [-u <unaccounted.bam>[:<unaccounted_header.sam>]]\n"
"                      [-f <format_string>] [-v] <merged.bam>\n"
"Options:\n"
"  -f STRING       output filename format string [\"%%*_%%#.%%.\"]\n"
"  -u FILE1        put reads with no RG tag or an unrecognised RG tag in FILE1\n"
"  -u FILE1:FILE2  ...and override the header with FILE2\n"
"  -v              verbose output\n");
    sam_global_opt_help(write_to, "-....");
    fprintf(write_to,
"\n"
"Format string expansions:\n"
"  %%%%     %%\n"
"  %%*     basename\n"
"  %%#     @RG index\n"
"  %%!     @RG ID\n"
"  %%.     filename extension for output format\n"
      );
}

// Takes the command line options and turns them into something we can understand
static parsed_opts_t* parse_args(int argc, char** argv)
{
    if (argc == 1) { usage(stdout); return NULL; }

    const char* optstring = "vf:u:";
    char* delim;

    static const struct option lopts[] = {
        SAM_OPT_GLOBAL_OPTIONS('-', 0, 0, 0, 0),
        { NULL, 0, NULL, 0 }
    };

    parsed_opts_t* retval = calloc(sizeof(parsed_opts_t), 1);
    if (! retval ) { perror("cannot allocate option parsing memory"); return NULL; }

    sam_global_args_init(&retval->ga);

    int opt;
    while ((opt = getopt_long(argc, argv, optstring, lopts, NULL)) != -1) {
        switch (opt) {
        case 'f':
            retval->output_format_string = strdup(optarg);
            if (! retval->output_format_string ) { perror("cannot allocate output format string memory"); return NULL; }
            break;
        case 'v':
            retval->verbose = true;
            break;
        case 'u':
            retval->unaccounted_name = strdup(optarg);
            if (! retval->unaccounted_name ) { perror("cannot allocate string memory"); return NULL; }
            if ((delim = strchr(retval->unaccounted_name, ':')) != NULL) {
                *delim = '\0';
                retval->unaccounted_header_name = strdup(delim+1);
                if (! retval->unaccounted_header_name ) { perror("cannot allocate string memory"); return NULL; }
            }
            break;
        default:
            if (parse_sam_global_opt(opt, optarg, lopts, &retval->ga) == 0) break;
            /* else fall-through */
        case '?':
            usage(stdout);
            free(retval);
            return NULL;
        }
    }

    if (retval->output_format_string == NULL) retval->output_format_string = strdup("%*_%#.%.");

    argc -= optind;
    argv += optind;

    if (argc != 1) {
        fprintf(stderr, "Invalid number of arguments: %d\n", argc);
        usage(stderr);
        free(retval);
        return NULL;
    }

    retval->merged_input_name = strdup(argv[0]);
    if (! retval->merged_input_name ) { perror("cannot allocate string memory"); return NULL; }

    return retval;
}

// Expands a output filename format string
static char* expand_format_string(const char* format_string, const char* basename, const char* rg_id, const int rg_idx, const htsFormat *format)
{
    kstring_t str = { 0, 0, NULL };
    const char* pointer = format_string;
    const char* next;
    while ((next = strchr(pointer, '%')) != NULL) {
        kputsn(pointer, next-pointer, &str);
        ++next;
        switch (*next) {
            case '%':
                kputc('%', &str);
                break;
            case '*':
                kputs(basename, &str);
                break;
            case '#':
                kputl(rg_idx, &str);
                break;
            case '!':
                kputs(rg_id, &str);
                break;
            case '.':
                // Only really need to cope with sam, bam, cram
                if (format->format != unknown_format)
                    kputs(hts_format_file_extension(format), &str);
                else
                    kputs("bam", &str);
                break;
            case '\0':
                // Error is: fprintf(stderr, "bad format string, trailing %%\n");
                free(str.s);
                return NULL;
            default:
                // Error is: fprintf(stderr, "bad format string, unknown format specifier\n");
                free(str.s);
                return NULL;
        }
        pointer = next + 1;
    }
    kputs(pointer, &str);
    return ks_release(&str);
}

// Parse the header, count the number of RG tags and return a list of their names
static bool count_RG(bam_hdr_t* hdr, size_t* count, char*** output_name)
{
    if (hdr->l_text < 3 ) {
        *count = 0;
        *output_name = NULL;
        return true;
    }
    kstring_t input = { 0, 0, NULL };
    kputsn(hdr->text, hdr->l_text, &input);

    //////////////////////////////////////////
    // First stage count number of @RG tags //
    //////////////////////////////////////////
    char* pointer = ks_str(&input);
    size_t n_rg = 0;
    // Guard against rare case where @RG is first header line
    // This shouldn't happen but could where @HD is omitted
    if (pointer[0] == '@' && pointer[1] == 'R' && pointer[2] == 'G' ) {
        ++n_rg;
        pointer += 3;
    }
    char* line;
    while ((line = strstr(pointer, "\n@RG")) != NULL) {
        ++n_rg;
        pointer = line + 1;
    }

    //////////////////////////////////
    // Second stage locate @RG ID's //
    //////////////////////////////////
    char** names = (char**)calloc(sizeof(char*), n_rg);
    size_t next = 0;

    regex_t rg_finder;
    if (regcomp(&rg_finder, "^@RG.*\tID:([!-)+-<>-~][ !-~]*)(\t.*$|$)", REG_EXTENDED|REG_NEWLINE) != 0) {
        free(input.s);
        free(names);
        return false;
    }
    regmatch_t* matches = (regmatch_t*)calloc(sizeof(regmatch_t),2);
    int error;
    char* begin = ks_str(&input);

    while ((error = regexec(&rg_finder, begin, 2, matches, 0)) == 0) {
        kstring_t str = { 0, 0, NULL };
        kputsn(begin+matches[1].rm_so, matches[1].rm_eo-matches[1].rm_so, &str);
        names[next++] = ks_release(&str);
        begin += matches[0].rm_eo;
    }

    if (error != REG_NOMATCH) {
        // cleanup
        regfree(&rg_finder);
        free(matches);
        free(names);
        free(input.s);
        return false;
    }
    free(matches);

    // return results
    *count = n_rg;
    *output_name = names;
    regfree(&rg_finder);
    free(input.s);
    return true;
}

// Filters a header of @RG lines where ID != id_keep
// TODO: strip @PG's descended from other RGs and their descendants
static bool filter_header_rg(bam_hdr_t* hdr, const char* id_keep, char *arg_list)
{
    kstring_t str = {0, 0, NULL};

    regex_t rg_finder;

    if (regcomp(&rg_finder, "^@RG.*\tID:([!-)+-<>-~][ !-~]*)(\t.*$|$)", REG_EXTENDED|REG_NEWLINE) != 0) {
        return false;
    }

    // regex vars
    char* header = hdr->text;
    regmatch_t* matches = (regmatch_t*)calloc(sizeof(regmatch_t),2);
    kstring_t found_id = { 0, 0, NULL };
    int error;

    while ((error = regexec(&rg_finder, header, 2, matches, 0)) == 0) {
        kputsn(header, matches[0].rm_so, &str); // copy header up until the found RG line

        found_id.l = 0;
        kputsn(header+matches[1].rm_so, matches[1].rm_eo-matches[1].rm_so, &found_id); // extract ID
        // if it matches keep keep it, else we can just ignore it
        if (strcmp(ks_str(&found_id), id_keep) == 0) {
            kputsn(header+matches[0].rm_so, (matches[0].rm_eo+1)-matches[0].rm_so, &str);
        }
        // move pointer forward
        header += matches[0].rm_eo+1;
    }
    // cleanup
    free(found_id.s);
    free(matches);
    regfree(&rg_finder);
    // Did we leave loop because of an error?
    if (error != REG_NOMATCH) {
        return false;
    }

    // Write remainder of string
    kputs(header, &str);

    // Modify header
    hdr->l_text = ks_len(&str);
    free(hdr->text);
    hdr->text = ks_release(&str);

    // Add the PG line
    SAM_hdr *sh = sam_hdr_parse_(hdr->text, hdr->l_text);
    if (sam_hdr_add_PG(sh, "samtools",
                           "VN", samtools_version(),
                           arg_list ? "CL": NULL,
                           arg_list ? arg_list : NULL,
                           NULL) != 0)
        return -1;

    free(hdr->text);
    hdr->text = strdup(sam_hdr_str(sh));
    hdr->l_text = sam_hdr_length(sh);
    if (!hdr->text)
        return false;
    sam_hdr_free(sh);

    return true;
}

// Set the initial state
static state_t* init(parsed_opts_t* opts, char *arg_list)
{
    state_t* retval = calloc(sizeof(state_t), 1);
    if (!retval) {
        fprintf(stderr, "Out of memory");
        return NULL;
    }

    retval->merged_input_file = sam_open_format(opts->merged_input_name, "rb", &opts->ga.in);
    if (!retval->merged_input_file) {
        fprintf(stderr, "Could not open input file (%s)\n", opts->merged_input_name);
        free(retval);
        return NULL;
    }
    retval->merged_input_header = sam_hdr_read(retval->merged_input_file);
    if (retval->merged_input_header == NULL) {
        fprintf(stderr, "Could not read header for file '%s'\n",
                opts->merged_input_name);
        cleanup_state(retval, false);
        return NULL;
    }

    if (opts->unaccounted_name) {
        if (opts->unaccounted_header_name) {
            samFile* hdr_load = sam_open_format(opts->unaccounted_header_name, "r", &opts->ga.in);
            if (!hdr_load) {
                fprintf(stderr, "Could not open unaccounted header file (%s)\n", opts->unaccounted_header_name);
                cleanup_state(retval, false);
                return NULL;
            }
            retval->unaccounted_header = sam_hdr_read(hdr_load);
            if (retval->unaccounted_header == NULL) {
                fprintf(stderr, "Could not read header for file '%s'\n",
                        opts->unaccounted_header_name);
                cleanup_state(retval, false);
                return NULL;
            }
            sam_close(hdr_load);
        } else {
            retval->unaccounted_header = bam_hdr_dup(retval->merged_input_header);
        }

        retval->unaccounted_file = sam_open_format(opts->unaccounted_name, "wb", &opts->ga.out);
        if (retval->unaccounted_file == NULL) {
            fprintf(stderr, "Could not open unaccounted output file: %s\n", opts->unaccounted_name);
            cleanup_state(retval, false);
            return NULL;
        }
    }

    // Open output files for RGs
    if (!count_RG(retval->merged_input_header, &retval->output_count, &retval->rg_id)) return NULL;
    if (opts->verbose) fprintf(stderr, "@RG's found %zu\n",retval->output_count);

    retval->rg_output_file_name = (char **)calloc(retval->output_count, sizeof(char *));
    retval->rg_output_file = (samFile**)calloc(retval->output_count, sizeof(samFile*));
    retval->rg_output_header = (bam_hdr_t**)calloc(retval->output_count, sizeof(bam_hdr_t*));
    retval->rg_hash = kh_init_c2i();
    if (!retval->rg_output_file_name || !retval->rg_output_file || !retval->rg_output_header || !retval->rg_hash) {
        fprintf(stderr, "Could not allocate memory for output file array. Out of memory?");
        cleanup_state(retval, false);
        return NULL;
    }

    char* dirsep = strrchr(opts->merged_input_name, '/');
    char* input_base_name = strdup(dirsep? dirsep+1 : opts->merged_input_name);
    if (!input_base_name) {
        fprintf(stderr, "Out of memory\n");
        cleanup_state(retval, false);
        return NULL;
    }
    char* extension = strrchr(input_base_name, '.');
    if (extension) *extension = '\0';

    size_t i;
    for (i = 0; i < retval->output_count; i++) {
        char* output_filename = NULL;

        output_filename = expand_format_string(opts->output_format_string,
                                               input_base_name,
                                               retval->rg_id[i], i,
                                               &opts->ga.out);

        if ( output_filename == NULL ) {
            fprintf(stderr, "Error expanding output filename format string.\n");
            cleanup_state(retval, false);
            free(input_base_name);
            return NULL;
        }

        retval->rg_output_file_name[i] = output_filename;
        retval->rg_output_file[i] = sam_open_format(output_filename, "wb", &opts->ga.out);
        if (retval->rg_output_file[i] == NULL) {
            fprintf(stderr, "Could not open output file: %s\n", output_filename);
            cleanup_state(retval, false);
            free(input_base_name);
            return NULL;
        }

        // Record index in hash
        int ret;
        khiter_t iter = kh_put_c2i(retval->rg_hash, retval->rg_id[i], &ret);
        kh_val(retval->rg_hash,iter) = i;

        // Set and edit header
        retval->rg_output_header[i] = bam_hdr_dup(retval->merged_input_header);
<<<<<<< HEAD
        if ( !filter_header_rg(retval->rg_output_header[i], retval->rg_id[i], arg_list) ) {
            fprintf(stderr, "Could not rewrite header for file: %s\r\n", output_filename);
            cleanup_state(retval);
            free(output_filename);
=======
        if ( !filter_header_rg(retval->rg_output_header[i], retval->rg_id[i]) ) {
            fprintf(stderr, "Could not rewrite header for file: %s\n", output_filename);
            cleanup_state(retval, false);
>>>>>>> 7d3f3a8f
            free(input_base_name);
            return NULL;
        }
    }

    free(input_base_name);

    return retval;
}

static bool split(state_t* state, char *arg_list)
{
    if (state->unaccounted_file && sam_hdr_write(state->unaccounted_file, state->unaccounted_header) != 0) {
        fprintf(stderr, "Could not write output file header\n");
        return false;
    }
    size_t i;
    for (i = 0; i < state->output_count; i++) {
        if (sam_hdr_write(state->rg_output_file[i], state->rg_output_header[i]) != 0) {
            fprintf(stderr, "Could not write output file header for '%s'\n",
                    state->rg_output_file_name[i]);
            return false;
        }
    }

    bam1_t* file_read = bam_init1();
    // Read the first record
    int r;
    if ((r=sam_read1(state->merged_input_file, state->merged_input_header, file_read)) < 0) {
        // Nothing more to read?  Ignore this file
        bam_destroy1(file_read);
        file_read = NULL;
        if (r < -1) {
            fprintf(stderr, "Could not read first input record\n");
            return false;
        }
    }

    while (file_read != NULL) {
        // Get RG tag from read and look it up in hash to find file to output it to
        uint8_t* tag = bam_aux_get(file_read, "RG");
        khiter_t iter;
        if ( tag != NULL ) {
            char* rg = bam_aux2Z(tag);
            iter = kh_get_c2i(state->rg_hash, rg);
        } else {
            iter = kh_end(state->rg_hash);
        }

        // Write the read out to correct file
        if (iter != kh_end(state->rg_hash)) {
            // if found write to the appropriate untangled bam
            int i = kh_val(state->rg_hash,iter);
            if (sam_write1(state->rg_output_file[i], state->rg_output_header[i], file_read) < 0) {
                fprintf(stderr, "Could not write to output file '%s'\n",
                        state->rg_output_file_name[i]);
                bam_destroy1(file_read);
                return false;
            }
        } else {
            // otherwise write to the unaccounted bam if there is one or fail
            if (state->unaccounted_file == NULL) {
                if (tag) {
                    fprintf(stderr, "Read \"%s\" with unaccounted for tag \"%s\".\n", bam_get_qname(file_read), bam_aux2Z(tag));
                } else {
                    fprintf(stderr, "Read \"%s\" has no RG tag.\n", bam_get_qname(file_read));
                }
                bam_destroy1(file_read);
                return false;
            } else {
                if (sam_write1(state->unaccounted_file, state->unaccounted_header, file_read) < 0) {
                    fprintf(stderr, "Could not write to unaccounted output file\n");
                    bam_destroy1(file_read);
                    return false;
                }
            }
        }

        // Replace written read with the next one to process
        if ((r=sam_read1(state->merged_input_file, state->merged_input_header, file_read)) < 0) {
            // Nothing more to read?  Ignore this file in future
            bam_destroy1(file_read);
            file_read = NULL;
            if (r < -1) {
                fprintf(stderr, "Could not read input record\n");
                return false;
            }
        }
    }

    return true;
}

static int cleanup_state(state_t* status, bool check_close)
{
    int ret = 0;

    if (!status) return 0;
    if (status->unaccounted_header) bam_hdr_destroy(status->unaccounted_header);
    if (status->unaccounted_file) {
        if (sam_close(status->unaccounted_file) < 0 && check_close) {
            fprintf(stderr, "Error on closing unaccounted file\n");
            ret = -1;
        }
    }
    sam_close(status->merged_input_file);
    size_t i;
    for (i = 0; i < status->output_count; i++) {
        if (status->rg_output_header && status->rg_output_header[i])
            bam_hdr_destroy(status->rg_output_header[i]);
        if (status->rg_output_file && status->rg_output_file[i]) {
            if (sam_close(status->rg_output_file[i]) < 0 && check_close) {
                fprintf(stderr, "Error on closing output file '%s'\n",
                        status->rg_output_file_name[i]);
                ret = -1;
            }
        }
        if (status->rg_id) free(status->rg_id[i]);
        if (status->rg_output_file_name) free(status->rg_output_file_name[i]);
    }
    if (status->merged_input_header)
        bam_hdr_destroy(status->merged_input_header);
    free(status->rg_output_header);
    free(status->rg_output_file);
    free(status->rg_output_file_name);
    kh_destroy_c2i(status->rg_hash);
    free(status->rg_id);
    free(status);

    return ret;
}

static void cleanup_opts(parsed_opts_t* opts)
{
    if (!opts) return;
    free(opts->merged_input_name);
    free(opts->unaccounted_header_name);
    free(opts->unaccounted_name);
    free(opts->output_format_string);
    sam_global_args_free(&opts->ga);
    free(opts);
}

int main_split(int argc, char** argv)
{
    int ret = 1;
    char *arg_list = stringify_argv(argc+1, argv-1);
    parsed_opts_t* opts = parse_args(argc, argv);
<<<<<<< HEAD
    if (!opts ) goto cleanup_opts;
    state_t* status = init(opts,arg_list);
    if (!status) goto cleanup_opts;

    if (split(status,arg_list)) ret = 0;
=======
    if (!opts) goto cleanup_opts;
    state_t* status = init(opts);
    if (!status) goto cleanup_opts;

    if (!split(status)) {
        cleanup_state(status, false);
        goto cleanup_opts;
    }

    ret = cleanup_state(status, true);
>>>>>>> 7d3f3a8f

cleanup_opts:
    cleanup_opts(opts);

    return ret;
}<|MERGE_RESOLUTION|>--- conflicted
+++ resolved
@@ -443,16 +443,10 @@
 
         // Set and edit header
         retval->rg_output_header[i] = bam_hdr_dup(retval->merged_input_header);
-<<<<<<< HEAD
         if ( !filter_header_rg(retval->rg_output_header[i], retval->rg_id[i], arg_list) ) {
             fprintf(stderr, "Could not rewrite header for file: %s\r\n", output_filename);
-            cleanup_state(retval);
+            cleanup_state(retval,false);
             free(output_filename);
-=======
-        if ( !filter_header_rg(retval->rg_output_header[i], retval->rg_id[i]) ) {
-            fprintf(stderr, "Could not rewrite header for file: %s\n", output_filename);
-            cleanup_state(retval, false);
->>>>>>> 7d3f3a8f
             free(input_base_name);
             return NULL;
         }
@@ -601,24 +595,16 @@
     int ret = 1;
     char *arg_list = stringify_argv(argc+1, argv-1);
     parsed_opts_t* opts = parse_args(argc, argv);
-<<<<<<< HEAD
-    if (!opts ) goto cleanup_opts;
+    if (!opts) goto cleanup_opts;
     state_t* status = init(opts,arg_list);
     if (!status) goto cleanup_opts;
 
-    if (split(status,arg_list)) ret = 0;
-=======
-    if (!opts) goto cleanup_opts;
-    state_t* status = init(opts);
-    if (!status) goto cleanup_opts;
-
-    if (!split(status)) {
+    if (!split(status,arg_list)) {
         cleanup_state(status, false);
         goto cleanup_opts;
     }
 
     ret = cleanup_state(status, true);
->>>>>>> 7d3f3a8f
 
 cleanup_opts:
     cleanup_opts(opts);
